import os
from setuptools import setup


setup(
    name="pcanet",
    version="0.0.1",
    author="Takeshi Ishita",
    py_modules=["pcanet"],
    install_requires=[
        'numpy',
<<<<<<< HEAD
        'scipy',
        'scikit-learn'
=======
        'scikit-learn',
        'sphinx',
        'recommonmark'
>>>>>>> 0199c799
    ],
)<|MERGE_RESOLUTION|>--- conflicted
+++ resolved
@@ -9,13 +9,9 @@
     py_modules=["pcanet"],
     install_requires=[
         'numpy',
-<<<<<<< HEAD
         'scipy',
-        'scikit-learn'
-=======
         'scikit-learn',
         'sphinx',
         'recommonmark'
->>>>>>> 0199c799
     ],
 )